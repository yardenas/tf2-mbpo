import os

os.environ['CUDA_VISIBLE_DEVICES'] = '0'
import matplotlib
import matplotlib.pyplot as plt
import numpy as np
import tensorflow as tf

from mbpo.ensemble_world_model import EnsembleWorldModel
import mbpo.utils as utils
import scripts.train as train_utils

rng = tf.random.Generator.from_seed(0)


# https://github.com/davidsandberg/rl_ssms/blob/master/bouncing_ball_prediction.ipynb
def load_sequence(filename):
    data = np.load(filename)
    return data['batch']


def load_data(data_dir, prefix='train'):
    data = []
    for filename in os.listdir(data_dir):
        file_path = os.path.join(data_dir, filename)
        if filename.startswith(prefix):
            data.append(file_path)
    for file_path in data:
        sequence_batch = load_sequence(file_path)
        for i in range(sequence_batch.shape[0]):
            yield {'observation': np.array(sequence_batch[i], np.float32)[..., None],
<<<<<<< HEAD
                   'action': np.zeros([sequence_batch[i].shape[0] - 1, 1], np.float32)}
=======
                   'action': np.zeros([sequence_batch[i].shape[0] - 1, 1], np.float32),
                   'reward': np.zeros([sequence_batch[i].shape[0] - 1, ], np.float32),
                   'terminal': np.zeros([sequence_batch[i].shape[0] - 1, ], np.float32)}
>>>>>>> 9016d719


def show_sequence(sequence, figname=None):
    plt.rcParams['figure.figsize'] = [15, 8]
    batch, length, width, height, depth = sequence.shape
    out = np.zeros((batch * height, length * width, depth))
    for x in range(length):
        for y in range(batch):
            out[y * height:(y + 1) * height, x * width:(x + 1) * width, :] = sequence[y, x, :, :, :]
    out[0::height, :, :] = 0.5
    out[:, 0::width, :] = 0.5
    out[1::height, :, :] = 0.5
    out[:, 1::width, :] = 0.5
    plt.imshow(out, cmap=matplotlib.cm.Greys_r)
    if figname is not None:
        plt.savefig(figname)


def make_dataset(dir, prefix='train', repeat=0, shuffle=0, seed=0, batch_size=16):
    dataset = tf.data.Dataset.from_generator(lambda: load_data(dir, prefix=prefix),
                                             output_types={'observation': np.float32,
                                                           'action': np.float32,
                                                           'reward': np.float32,
                                                           'terminal': np.float32},
                                             output_shapes={'observation': [50, 64, 64, 1],
<<<<<<< HEAD
                                                            'action': [49, 1]})
=======
                                                            'action': [49, 1],
                                                            'reward': [49],
                                                            'terminal': [49]})
>>>>>>> 9016d719
    dataset = dataset.map(lambda data: {k: tf.where(
        utils.preprocess(v) > 0.0, 1.0, 0.0) for k, v in data.items()})
    if shuffle:
        dataset = dataset.shuffle(shuffle, seed, reshuffle_each_iteration=True)
    if repeat:
        dataset = dataset.repeat(repeat)
    dataset = dataset.prefetch(1024)
    dataset = dataset.batch(batch_size)
    return dataset


def main():
    tf.random.set_seed(0)
    np.random.seed(0)
    config_dict = train_utils.define_config()
    config_dict['observation_type'] = 'binary_image'
    config_dict['model_learning_rate'] = 5e-5
    config_dict['posterior_samples'] = 5
    config_dict['log_dir'] = 'results'
    config = train_utils.make_config(config_dict)
    logger = utils.TrainingLogger(config)
    model = EnsembleWorldModel(config, logger, (64, 64, 1))
    train_dataset = make_dataset('dataset', repeat=config.posterior_samples, shuffle=0,
                                 batch_size=config.posterior_samples * 16)
    global_step = 0
    for i, batch in enumerate(train_dataset):
        reconstruct = (i % 100) == 0
        model.train(batch, reconstruct, step=i)
        if (i % 50) == 0:
            logger.log_metrics(i)
        global_step = i
    horizon = 50
    test_dataset = make_dataset('dataset', 'test')
    for i, batch in enumerate(test_dataset):
        actions = tf.zeros([tf.shape(batch['action'])[0], horizon, 1])
        posterior_reconstructed_sequence, beliefs = model.reconstruct_sequences_posterior(batch)
        last_belief = {'stochastic': beliefs['stochastic'][:, -1],
                       'deterministic': beliefs['deterministic'][:, -1]}
        if (i % 50) == 0:
            logger.log_video(tf.transpose(
                posterior_reconstructed_sequence[:4], [0, 1, 4, 2, 3]).numpy(), i + global_step,
                             "test_reconstructed_sequence")
            logger.log_video(tf.transpose(
                batch['observation'][:4], [0, 1, 4, 2, 3]).numpy(), i + global_step,
                             "test_true_sequence")
            model.generate_sequences_posterior(
                last_belief, 50, actions=actions, log_sequences=True, step=i + global_step)
            logger.log_metrics(global_step)
    print("Done!")


if __name__ == '__main__':
    main()<|MERGE_RESOLUTION|>--- conflicted
+++ resolved
@@ -29,13 +29,9 @@
         sequence_batch = load_sequence(file_path)
         for i in range(sequence_batch.shape[0]):
             yield {'observation': np.array(sequence_batch[i], np.float32)[..., None],
-<<<<<<< HEAD
-                   'action': np.zeros([sequence_batch[i].shape[0] - 1, 1], np.float32)}
-=======
                    'action': np.zeros([sequence_batch[i].shape[0] - 1, 1], np.float32),
                    'reward': np.zeros([sequence_batch[i].shape[0] - 1, ], np.float32),
                    'terminal': np.zeros([sequence_batch[i].shape[0] - 1, ], np.float32)}
->>>>>>> 9016d719
 
 
 def show_sequence(sequence, figname=None):
@@ -61,13 +57,9 @@
                                                            'reward': np.float32,
                                                            'terminal': np.float32},
                                              output_shapes={'observation': [50, 64, 64, 1],
-<<<<<<< HEAD
-                                                            'action': [49, 1]})
-=======
                                                             'action': [49, 1],
                                                             'reward': [49],
                                                             'terminal': [49]})
->>>>>>> 9016d719
     dataset = dataset.map(lambda data: {k: tf.where(
         utils.preprocess(v) > 0.0, 1.0, 0.0) for k, v in data.items()})
     if shuffle:
