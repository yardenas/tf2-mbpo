import tensorflow as tf
import tensorflow_probability as tfp
from tensorflow_probability import distributions as tfd

import mbpo.building_blocks as blocks
import mbpo.utils as utils


class WorldModel(tf.Module):
    # Following formulation of https://arxiv.org/pdf/1605.07571.pdf
    def __init__(self, observation_type, observation_shape, stochastic_size, deterministic_size,
                 units, seed, free_nats=3, kl_scale=1.0, observation_layers=3, reward_layers=1,
                 terminal_layers=1, activation=tf.nn.relu):
        super().__init__()
        self._f = tf.keras.layers.GRUCell(deterministic_size)
        self._g = tf.keras.layers.GRU(deterministic_size, return_sequences=True, go_backwards=True)
        self._observation_encoder = blocks.encoder(observation_type, observation_shape,
                                                   observation_layers, units)
        self._observation_decoder = blocks.decoder(observation_type, observation_shape, 3, units)
        self._reward_decoder = blocks.DenseDecoder((), reward_layers, units, activation)
        self._terminal_decoder = blocks.DenseDecoder(
            (), terminal_layers, units, activation, 'bernoulli')
        self._posterior_decoder = tf.keras.Sequential(
            [tf.keras.layers.Dense(units, activation) for _ in range(1)] +
            [tf.keras.layers.Dense(2 * stochastic_size)])
        self._prior_decoder = tf.keras.Sequential(
            [tf.keras.layers.Dense(units, activation) for _ in range(1)] +
            [tf.keras.layers.Dense(2 * stochastic_size)])
        self._current_belief = None
        self._rng = tf.random.Generator.from_seed(seed)
        self._stochastic_size = stochastic_size
        self._free_nats = float(free_nats)
        self._kl_scale = kl_scale

<<<<<<< HEAD
    def __call__(self, prev_embeddings, prev_action, current_observation):
        if prev_embeddings is None and prev_action is None:
            return self.reset(1), self._observation_encoder(current_observation[:, None, ...])
        seeds = tf.cast(self._rng.make_seeds(), tf.int32)
        predict_seed, correct_seed = tfp.random.split_seed(seeds[:, 0], 2, "update_belief")
        prior, belief = self._predict(prev_action, self._current_belief,
                                      prev_embeddings, predict_seed)
        current_embeddings = self._observation_encoder(current_observation[:, None, ...])
        smoothed = self._smooth(belief['deterministic'][:, None, ...],
                                current_embeddings[:, None, ...])
        _, z_t = self._correct(smoothed, self._current_belief['stochastic'],
                               prior.mean(), correct_seed)
        self._current_belief = {'stochastic': z_t, 'deterministic': belief['deterministic']}
        return self._current_belief, current_embeddings

    def _predict(self, prev_action, prev_belief, prev_embeddings, seed=None):
        u_t = tf.concat([prev_embeddings, prev_action], -1)
        d_t, _ = self._cell(u_t, prev_belief['deterministic'])
        d_t_z_t_1 = tf.concat([prev_belief['stochastic'], d_t], -1)
        prior_mu, prior_stddev = tf.split(self._prior_decoder(d_t_z_t_1), 2, -1)
        prior_stddev = tf.math.softplus(prior_stddev) + 0.1
=======
    def __call__(self, prev_action, current_observation):
        _, _, d_t = self._predict(self._current_belief['stochastic'],
                                  self._current_belief['deterministic'], prev_action)
        embeddings = self._observation_encoder(current_observation)
        smoothed = self._smooth(embeddings[:, None, ...])
        _, z_t = self._correct(d_t, smoothed)
        self._current_belief['stochastic'] = z_t
        self._current_belief['deterministic'] = d_t

    def _smooth(self, embeddings):
        return tf.reverse(self._g(embeddings), [1])

    def _predict(self, prev_stochastic, prev_deterministic, prev_action, seed=None):
        d_t_z_t_1 = tf.concat([prev_action, prev_stochastic], -1)
        d_t, _ = self._f(d_t_z_t_1, prev_deterministic)
        prior_mu, prior_stddev = tf.split(self._prior_decoder(d_t), 2, -1)
        prior_stddev = tf.math.softplus(prior_stddev)
>>>>>>> 365dfa3f
        prior = tfd.MultivariateNormalDiag(prior_mu, prior_stddev)
        z_t = prior.sample(seed=seed)
        return prior, z_t, d_t

    def _correct(self, prev_deterministic, smoothed, seed=None):
        # TODO (yarden): use also prev_stochastic here
        posterior_mu, posterior_stddev = tf.split(
            self._posterior_decoder(tf.concat([prev_deterministic, smoothed], -1)), 2, -1)
        posterior_stddev = tf.math.softplus(posterior_stddev)
        posterior = tfd.MultivariateNormalDiag(posterior_mu, posterior_stddev)
        z_t = posterior.sample(seed=seed)
        return posterior, z_t

    def reset(self, batch_size, training=False):
        initial = {'stochastic': tf.zeros([batch_size, self._stochastic_size], tf.float32),
                   'deterministic': self._f.get_initial_state(None, batch_size, tf.float32)}
        if not training:
            self._current_belief = initial
        return initial

    def _observe_sequence(self, batch):
        embeddings = self._observation_encoder(batch['observation'][:, 1:])
        actions = batch['action']
        horizon = tf.shape(embeddings)[1]
        inferred = {'stochastics': tf.TensorArray(tf.float32, horizon),
                    'deterministics': tf.TensorArray(tf.float32, horizon),
                    'prior_mus': tf.TensorArray(tf.float32, horizon),
                    'prior_stddevs': tf.TensorArray(tf.float32, horizon),
                    'posterior_mus': tf.TensorArray(tf.float32, horizon),
                    'posterior_stddevs': tf.TensorArray(tf.float32, horizon)}
        smoothed = self._smooth(embeddings)
        seeds = tf.cast(self._rng.make_seeds(horizon), tf.int32)
        state = self.reset(tf.shape(actions)[0])
        d_t = state['deterministic']
        z_t = state['stochastic']
        for t in tf.range(horizon):
            predict_seed, correct_seed = tfp.random.split_seed(seeds[:, t], 2, "observe")
            prior, _, d_t = self._predict(z_t, d_t, actions[:, t], predict_seed)
            posterior, z_t = self._correct(
                d_t, smoothed[:, t], correct_seed)
            inferred['stochastics'] = inferred['stochastics'].write(t, z_t)
            inferred['deterministics'] = inferred['deterministics'].write(t, d_t)
            inferred['prior_mus'] = inferred['prior_mus'].write(t, prior.mean())
            inferred['prior_stddevs'] = inferred['prior_stddevs'].write(t, prior.stddev())
            inferred['posterior_mus'] = inferred['posterior_mus'].write(
                t, posterior.mean())
            inferred['posterior_stddevs'] = inferred['posterior_stddevs'].write(
                t, posterior.stddev())
        stacked_inferred = {k: tf.transpose(v.stack(), [1, 0, 2]) for k, v in inferred.items()}
        beliefs = {'stochastic': stacked_inferred['stochastics'],
                   'deterministic': stacked_inferred['deterministics']}
        prior = tfd.MultivariateNormalDiag(stacked_inferred['prior_mus'],
                                           stacked_inferred['prior_stddevs'])
        posterior = tfd.MultivariateNormalDiag(stacked_inferred['posterior_mus'],
                                               stacked_inferred['posterior_stddevs'])
        return beliefs, prior, posterior

    def inference_step(self, batch):
        beliefs, prior, posterior = self._observe_sequence(batch)
        kl = tf.reduce_mean(tfd.kl_divergence(posterior, prior))
        features = tf.concat([beliefs['stochastic'],
                              beliefs['deterministic']], -1)
        reconstructed = self._observation_decoder(features)
        log_p_observations = tf.reduce_mean(reconstructed.log_prob(batch['observation'][:, 1:]))
        log_p_rewards = tf.reduce_mean(
            self._reward_decoder(features).log_prob(batch['reward']))
        log_p_terminals = tf.reduce_mean(
            self._terminal_decoder(features).log_prob(batch['terminal']))
        loss = self._kl_scale * tf.maximum(
            self._free_nats, kl) - log_p_observations - log_p_rewards - log_p_terminals
        return loss, kl, log_p_observations, log_p_rewards, log_p_terminals, reconstructed, beliefs

    def generate_sequence(self, initial_belief, horizon, actor=None, actions=None,
                          log_sequences=False):
        sequence_features = tf.TensorArray(tf.float32, horizon)
        features = tf.concat([initial_belief['stochastic'], initial_belief['deterministic']], -1)
        seeds = tf.cast(self._rng.make_seeds(horizon), tf.int32)
        d_t = initial_belief['deterministic']
        z_t = initial_belief['stochastic']
        for t in range(horizon):
<<<<<<< HEAD
            predict_seed, action_seed = tfp.random.split_seed(seeds[:, t], 2, "generate_sequence")
            action = actor(tf.stop_gradient(features)
                           ).sample(seed=action_seed) if actions is None else actions[:, t]
            decoded = self._observation_decoder(features[:, None, ...]).mode()
            embeddings = tf.squeeze(self._observation_encoder(
                decoded), 1)
            _, belief = self._predict(action, belief, embeddings, predict_seed)
            features = tf.concat([belief['stochastic'], belief['deterministic']], -1)
=======
            predict_seed, action_seed = tfp.random.split_seed(seeds[:, t], 2, "generate")
            action = actor(tf.stop_gradient(features)).sample(
                seed=action_seed) if actions is None else actions[:, t]
            _, z_t, d_t = self._predict(z_t, d_t, action, predict_seed)
            features = tf.concat([z_t, d_t], -1)
>>>>>>> 365dfa3f
            sequence_features = sequence_features.write(t, features)
        stacked_features = tf.transpose(sequence_features.stack(), [1, 0, 2])
        stacked_sequence = self._observation_decoder(
            stacked_features).mode() if log_sequences else None
        return stacked_features, self._reward_decoder(
            stacked_features).mode(), self._terminal_decoder(
            stacked_features).mean(), stacked_sequence


class Actor(tf.Module):
    def __init__(self, size, layers, units, seed, min_stddev=1e-4, activation=tf.nn.relu):
        super().__init__()
        self._policy = tf.keras.Sequential(
            [tf.keras.layers.Dense(units=units, activation=activation) for _ in range(layers)]
        )
        self._mu = tf.keras.layers.Dense(size)
        self._stddev = tf.keras.layers.Dense(
            size,
            activation=lambda t: tf.math.softplus(t + 5) + min_stddev)
        self._seed = seed

    def __call__(self, observation):
        x = self._policy(observation)
        multivariate_normal_diag = tfd.MultivariateNormalDiag(
            loc=5.0 * tf.tanh(self._mu(x) / 5.0),
            scale_diag=self._stddev(x))
        # Squash actions to [-1, 1]
        squashed = tfd.TransformedDistribution(multivariate_normal_diag, utils.StableTanhBijector())
        return utils.SampleDist(squashed, seed=self._seed)


class Critic(tf.Module):
    def __init__(self, layers, units, activation=tf.nn.relu, output_regularization=1e-3):
        super().__init__()
        self._action_value = tf.keras.Sequential(
            [tf.keras.layers.Dense(units=units, activation=activation) for _ in range(layers)] +
            [tf.keras.layers.Dense(units=1, activity_regularizer=tf.keras.regularizers.l2(
                output_regularization))])

    def __call__(self, observation):
        mu = tf.squeeze(self._action_value(observation), axis=2)
        return tfd.Independent(tfd.Normal(loc=mu, scale=1.0), 0)<|MERGE_RESOLUTION|>--- conflicted
+++ resolved
@@ -32,29 +32,6 @@
         self._free_nats = float(free_nats)
         self._kl_scale = kl_scale
 
-<<<<<<< HEAD
-    def __call__(self, prev_embeddings, prev_action, current_observation):
-        if prev_embeddings is None and prev_action is None:
-            return self.reset(1), self._observation_encoder(current_observation[:, None, ...])
-        seeds = tf.cast(self._rng.make_seeds(), tf.int32)
-        predict_seed, correct_seed = tfp.random.split_seed(seeds[:, 0], 2, "update_belief")
-        prior, belief = self._predict(prev_action, self._current_belief,
-                                      prev_embeddings, predict_seed)
-        current_embeddings = self._observation_encoder(current_observation[:, None, ...])
-        smoothed = self._smooth(belief['deterministic'][:, None, ...],
-                                current_embeddings[:, None, ...])
-        _, z_t = self._correct(smoothed, self._current_belief['stochastic'],
-                               prior.mean(), correct_seed)
-        self._current_belief = {'stochastic': z_t, 'deterministic': belief['deterministic']}
-        return self._current_belief, current_embeddings
-
-    def _predict(self, prev_action, prev_belief, prev_embeddings, seed=None):
-        u_t = tf.concat([prev_embeddings, prev_action], -1)
-        d_t, _ = self._cell(u_t, prev_belief['deterministic'])
-        d_t_z_t_1 = tf.concat([prev_belief['stochastic'], d_t], -1)
-        prior_mu, prior_stddev = tf.split(self._prior_decoder(d_t_z_t_1), 2, -1)
-        prior_stddev = tf.math.softplus(prior_stddev) + 0.1
-=======
     def __call__(self, prev_action, current_observation):
         _, _, d_t = self._predict(self._current_belief['stochastic'],
                                   self._current_belief['deterministic'], prev_action)
@@ -72,7 +49,6 @@
         d_t, _ = self._f(d_t_z_t_1, prev_deterministic)
         prior_mu, prior_stddev = tf.split(self._prior_decoder(d_t), 2, -1)
         prior_stddev = tf.math.softplus(prior_stddev)
->>>>>>> 365dfa3f
         prior = tfd.MultivariateNormalDiag(prior_mu, prior_stddev)
         z_t = prior.sample(seed=seed)
         return prior, z_t, d_t
@@ -153,22 +129,11 @@
         d_t = initial_belief['deterministic']
         z_t = initial_belief['stochastic']
         for t in range(horizon):
-<<<<<<< HEAD
-            predict_seed, action_seed = tfp.random.split_seed(seeds[:, t], 2, "generate_sequence")
-            action = actor(tf.stop_gradient(features)
-                           ).sample(seed=action_seed) if actions is None else actions[:, t]
-            decoded = self._observation_decoder(features[:, None, ...]).mode()
-            embeddings = tf.squeeze(self._observation_encoder(
-                decoded), 1)
-            _, belief = self._predict(action, belief, embeddings, predict_seed)
-            features = tf.concat([belief['stochastic'], belief['deterministic']], -1)
-=======
             predict_seed, action_seed = tfp.random.split_seed(seeds[:, t], 2, "generate")
             action = actor(tf.stop_gradient(features)).sample(
                 seed=action_seed) if actions is None else actions[:, t]
             _, z_t, d_t = self._predict(z_t, d_t, action, predict_seed)
             features = tf.concat([z_t, d_t], -1)
->>>>>>> 365dfa3f
             sequence_features = sequence_features.write(t, features)
         stacked_features = tf.transpose(sequence_features.stack(), [1, 0, 2])
         stacked_sequence = self._observation_decoder(
